--- conflicted
+++ resolved
@@ -80,13 +80,8 @@
 users choose a color by clicking a button, the button payloads might
 be ``/choose{"color": "blue"}`` and ``/choose{"color": "red"}``.
 
-<<<<<<< HEAD
 You can specify this in your domain file like this:
 (see details in :ref:`domains`)
-=======
-You can specify this in your domain file like this
-(see details in :ref:`domain`):
->>>>>>> c2eba05f
 
 .. code-block:: yaml
 
@@ -156,7 +151,7 @@
 .. note::
    It is **very easy** to forget about slots if you are writing
    stories by hand. We strongly recommend that you build up these
-   stories using :ref:`interactive-learning` rather than writing them.
+   stories using :ref:`section_interactive_learning_forms` rather than writing them.
 
 
 .. _slot-classes:
