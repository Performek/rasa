--- conflicted
+++ resolved
@@ -31,11 +31,7 @@
 	python -m rasa.core.visualize -s data/stories.md -d domain.yml -o story_graph.html
 
 train-nlu:
-<<<<<<< HEAD
 	python -m rasa.nlu.train -c config.yml --fixed_model_name current --data data/nlu.md -o models --project nlu --verbose
 
 evaluate-core:
-	python -m rasa.core.test --core models/dialogue -s data/stories.md --fail_on_prediction_errors
-=======
-	python -m rasa.nlu.train -c config.yml --fixed_model_name current --data data/nlu.md -o models --project nlu --verbose
->>>>>>> cc9d38e7
+	python -m rasa.core.test --core models/dialogue -s data/stories.md --fail_on_prediction_errors