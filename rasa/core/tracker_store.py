import contextlib
import json
import logging
import os
import pickle
import typing
from typing import Iterator, Optional, Text, Iterable, Union, Dict

import itertools

# noinspection PyPep8Naming
from time import sleep

from rasa.core.actions.action import ACTION_LISTEN_NAME
from rasa.core.brokers.event_channel import EventChannel
from rasa.core.domain import Domain
from rasa.core.trackers import ActionExecuted, DialogueStateTracker, EventVerbosity
from rasa.utils.common import class_from_module_path

if typing.TYPE_CHECKING:
    from sqlalchemy.engine.url import URL
<<<<<<< HEAD
    from sqlalchemy.engine.base import Engine
=======
    from sqlalchemy.engine import Engine
    from sqlalchemy.orm import Session
>>>>>>> 7d211d2e

logger = logging.getLogger(__name__)


class TrackerStore(object):
    def __init__(
        self, domain: Optional[Domain], event_broker: Optional[EventChannel] = None
    ) -> None:
        self.domain = domain
        self.event_broker = event_broker
        self.max_event_history = None

    @staticmethod
    def find_tracker_store(domain, store=None, event_broker=None):
        if store is None or store.type is None:
            tracker_store = InMemoryTrackerStore(domain, event_broker=event_broker)
        elif store.type == "redis":
            tracker_store = RedisTrackerStore(
                domain=domain, host=store.url, event_broker=event_broker, **store.kwargs
            )
        elif store.type == "mongod":
            tracker_store = MongoTrackerStore(
                domain=domain, host=store.url, event_broker=event_broker, **store.kwargs
            )
        elif store.type.lower() == "sql":
            tracker_store = SQLTrackerStore(
                domain=domain, host=store.url, event_broker=event_broker, **store.kwargs
            )
        else:
            tracker_store = TrackerStore.load_tracker_from_module_string(domain, store)

        logger.debug("Connected to {}.".format(tracker_store.__class__.__name__))
        return tracker_store

    @staticmethod
    def load_tracker_from_module_string(domain, store):
        custom_tracker = None
        try:
            custom_tracker = class_from_module_path(store.type)
        except (AttributeError, ImportError):
            logger.warning(
                "Store type '{}' not found. "
                "Using InMemoryTrackerStore instead".format(store.type)
            )

        if custom_tracker:
            return custom_tracker(domain=domain, url=store.url, **store.kwargs)
        else:
            return InMemoryTrackerStore(domain)

    def get_or_create_tracker(self, sender_id, max_event_history=None):
        tracker = self.retrieve(sender_id)
        self.max_event_history = max_event_history
        if tracker is None:
            tracker = self.create_tracker(sender_id)
        return tracker

    def init_tracker(self, sender_id):
        return DialogueStateTracker(
            sender_id,
            self.domain.slots if self.domain else None,
            max_event_history=self.max_event_history,
        )

    def create_tracker(self, sender_id, append_action_listen=True):
        """Creates a new tracker for the sender_id.

        The tracker is initially listening."""

        tracker = self.init_tracker(sender_id)
        if tracker:
            if append_action_listen:
                tracker.update(ActionExecuted(ACTION_LISTEN_NAME))
            self.save(tracker)
        return tracker

    def save(self, tracker):
        raise NotImplementedError()

    def retrieve(self, sender_id: Text) -> Optional[DialogueStateTracker]:
        raise NotImplementedError()

    def stream_events(self, tracker: DialogueStateTracker) -> None:
        offset = self.number_of_existing_events(tracker.sender_id)
        evts = tracker.events
        for evt in list(itertools.islice(evts, offset, len(evts))):
            body = {"sender_id": tracker.sender_id}
            body.update(evt.as_dict())
            self.event_broker.publish(body)

    def number_of_existing_events(self, sender_id: Text) -> int:
        """Return number of stored events for a given sender id."""
        old_tracker = self.retrieve(sender_id)
        return len(old_tracker.events) if old_tracker else 0

    def keys(self) -> Iterable[Text]:
        raise NotImplementedError()

    @staticmethod
    def serialise_tracker(tracker):
        dialogue = tracker.as_dialogue()
        return pickle.dumps(dialogue)

    def deserialise_tracker(self, sender_id, _json) -> Optional[DialogueStateTracker]:
        dialogue = pickle.loads(_json)
        tracker = self.init_tracker(sender_id)
        if tracker:
            tracker.recreate_from_dialogue(dialogue)
            return tracker
        else:
            return None


class InMemoryTrackerStore(TrackerStore):
    def __init__(
        self, domain: Domain, event_broker: Optional[EventChannel] = None
    ) -> None:
        self.store = {}
        super(InMemoryTrackerStore, self).__init__(domain, event_broker)

    def save(self, tracker: DialogueStateTracker) -> None:
        if self.event_broker:
            self.stream_events(tracker)
        serialised = InMemoryTrackerStore.serialise_tracker(tracker)
        self.store[tracker.sender_id] = serialised

    def retrieve(self, sender_id: Text) -> Optional[DialogueStateTracker]:
        if sender_id in self.store:
            logger.debug("Recreating tracker for id '{}'".format(sender_id))
            return self.deserialise_tracker(sender_id, self.store[sender_id])
        else:
            logger.debug("Creating a new tracker for id '{}'.".format(sender_id))
            return None

    def keys(self) -> Iterable[Text]:
        return self.store.keys()


class RedisTrackerStore(TrackerStore):
    def keys(self) -> Iterable[Text]:
        return self.red.keys()

    def __init__(
        self,
        domain,
        host="localhost",
        port=6379,
        db=0,
        password=None,
        event_broker=None,
        record_exp=None,
    ):

        import redis

        self.red = redis.StrictRedis(host=host, port=port, db=db, password=password)
        self.record_exp = record_exp
        super(RedisTrackerStore, self).__init__(domain, event_broker)

    def save(self, tracker, timeout=None):
        if self.event_broker:
            self.stream_events(tracker)

        if not timeout and self.record_exp:
            timeout = self.record_exp

        serialised_tracker = self.serialise_tracker(tracker)
        self.red.set(tracker.sender_id, serialised_tracker, ex=timeout)

    def retrieve(self, sender_id):
        stored = self.red.get(sender_id)
        if stored is not None:
            return self.deserialise_tracker(sender_id, stored)
        else:
            return None


class MongoTrackerStore(TrackerStore):
    def __init__(
        self,
        domain,
        host="mongodb://localhost:27017",
        db="rasa",
        username=None,
        password=None,
        auth_source="admin",
        collection="conversations",
        event_broker=None,
    ):
        from pymongo.database import Database
        from pymongo import MongoClient

        self.client = MongoClient(
            host,
            username=username,
            password=password,
            authSource=auth_source,
            # delay connect until process forking is done
            connect=False,
        )

        self.db = Database(self.client, db)
        self.collection = collection
        super(MongoTrackerStore, self).__init__(domain, event_broker)

        self._ensure_indices()

    @property
    def conversations(self):
        return self.db[self.collection]

    def _ensure_indices(self):
        self.conversations.create_index("sender_id")

    def save(self, tracker, timeout=None):
        if self.event_broker:
            self.stream_events(tracker)

        state = tracker.current_state(EventVerbosity.ALL)

        self.conversations.update_one(
            {"sender_id": tracker.sender_id}, {"$set": state}, upsert=True
        )

    def retrieve(self, sender_id):
        stored = self.conversations.find_one({"sender_id": sender_id})

        # look for conversations which have used an `int` sender_id in the past
        # and update them.
        if stored is None and sender_id.isdigit():
            from pymongo import ReturnDocument

            stored = self.conversations.find_one_and_update(
                {"sender_id": int(sender_id)},
                {"$set": {"sender_id": str(sender_id)}},
                return_document=ReturnDocument.AFTER,
            )

        if stored is not None:
            if self.domain:
                return DialogueStateTracker.from_dict(
                    sender_id, stored.get("events"), self.domain.slots
                )
            else:
                logger.warning(
                    "Can't recreate tracker from mongo storage "
                    "because no domain is set. Returning `None` "
                    "instead."
                )
                return None
        else:
            return None

    def keys(self) -> Iterable[Text]:
        return [c["sender_id"] for c in self.conversations.find()]


class SQLTrackerStore(TrackerStore):
    """Store which can save and retrieve trackers from an SQL database."""

    from sqlalchemy.ext.declarative import declarative_base

    Base = declarative_base()

    class SQLEvent(Base):
        from sqlalchemy import Column, Integer, String, Float, Text

        __tablename__ = "events"

        id = Column(Integer, primary_key=True)
        sender_id = Column(String(255), nullable=False, index=True)
        type_name = Column(String(255), nullable=False)
        timestamp = Column(Float)
        intent_name = Column(String(255))
        action_name = Column(String(255))
        data = Column(Text)

    def __init__(
        self,
        domain: Optional[Domain] = None,
        dialect: Text = "sqlite",
        host: Optional[Text] = None,
        port: Optional[int] = None,
        db: Text = "rasa.db",
        username: Text = None,
        password: Text = None,
        event_broker: Optional[EventChannel] = None,
        login_db: Optional[Text] = None,
        query: Optional[Dict] = None,
    ) -> None:
        from sqlalchemy.orm import sessionmaker
        from sqlalchemy import create_engine
        import sqlalchemy.exc

        engine_url = self.get_db_url(
            dialect, host, port, db, username, password, login_db, query
        )
        logger.debug(
            "Attempting to connect to database via '{}'.".format(repr(engine_url))
        )

        # Database might take a while to come up
        while True:
            try:
                # pool_size and max_overflow can be set to control the number of
                # connections that are kept in the connection pool. Not available
                # for SQLite, and only  tested for postgresql. See
                # https://docs.sqlalchemy.org/en/13/core/pooling.html#sqlalchemy.pool.QueuePool
                if dialect == "postgresql":
                    self.engine = create_engine(
                        engine_url,
                        pool_size=int(os.environ.get("SQL_POOL_SIZE", "50")),
                        max_overflow=int(os.environ.get("SQL_MAX_OVERFLOW", "100")),
                    )
                else:
                    self.engine = create_engine(engine_url)

                # if `login_db` has been provided, use current channel with
                # that database to create working database `db`
                if login_db:
                    self._create_database_and_update_engine(db, engine_url)

                try:
                    self.Base.metadata.create_all(self.engine)
                except (
                    sqlalchemy.exc.OperationalError,
                    sqlalchemy.exc.ProgrammingError,
                ) as e:
                    # Several Rasa services started in parallel may attempt to
                    # create tables at the same time. That is okay so long as
                    # the first services finishes the table creation.
                    logger.error("Could not create tables: {}".format(e))

                self.sessionmaker = sessionmaker(bind=self.engine)
                break
            except (
                sqlalchemy.exc.OperationalError,
                sqlalchemy.exc.IntegrityError,
            ) as e:

                logger.warning(e)
                sleep(5)

        logger.debug("Connection to SQL database '{}' successful.".format(db))

        super(SQLTrackerStore, self).__init__(domain, event_broker)

    @staticmethod
    def get_db_url(
        dialect: Text = "sqlite",
        host: Optional[Text] = None,
        port: Optional[int] = None,
        db: Text = "rasa.db",
        username: Text = None,
        password: Text = None,
        login_db: Optional[Text] = None,
        query: Optional[Dict] = None,
    ) -> Union[Text, "URL"]:
        """Builds an SQLAlchemy `URL` object representing the parameters needed
        to connect to an SQL database.

        Args:
            dialect: SQL database type.
            host: Database network host.
            port: Database network port.
            db: Database name.
            username: User name to use when connecting to the database.
            password: Password for database user.
            login_db: Alternative database name to which initially connect, and create
                the database specified by `db` (PostgreSQL only).
            query: Dictionary of options to be passed to the dialect and/or the
                DBAPI upon connect.

        Returns:
            URL ready to be used with an SQLAlchemy `Engine` object.

        """
        from urllib.parse import urlsplit
        from sqlalchemy.engine.url import URL

        # Users might specify a url in the host
        parsed = urlsplit(host or "")
        if parsed.scheme:
            return host

        if host:
            # add fake scheme to properly parse components
            parsed = urlsplit("schema://" + host)

            # users might include the port in the url
            port = parsed.port or port
            host = parsed.hostname or host

        return URL(
            dialect,
            username,
            password,
            host,
            port,
            database=login_db if login_db else db,
            query=query,
        )

    def _create_database_and_update_engine(self, db: Text, engine_url: "URL"):
        """Create databse `db` and update engine to reflect the updated
            `engine_url`."""

        from sqlalchemy import create_engine

        self._create_database(self.engine, db)
        engine_url.database = db
        self.engine = create_engine(engine_url)

    @staticmethod
    def _create_database(engine: "Engine", db: Text):
        """Create database `db` on `engine` if it does not exist."""

        import psycopg2

        conn = engine.connect()

        cursor = conn.connection.cursor()
        cursor.execute("COMMIT")
        cursor.execute(
            ("SELECT 1 FROM pg_catalog.pg_database WHERE datname = '{}'".format(db))
        )
        exists = cursor.fetchone()
        if not exists:
            try:
                cursor.execute("CREATE DATABASE {}".format(db))
            except psycopg2.IntegrityError as e:
                logger.error("Could not create database '{}': {}".format(db, e))

        cursor.close()
        conn.close()

    @contextlib.contextmanager
    def session_scope(self):
        """Provide a transactional scope around a series of operations."""
        session = self.sessionmaker()
        try:
            yield session
        finally:
            session.close()

    def keys(self) -> Iterable[Text]:
        with self.session_scope() as session:
            sender_ids = session.query(self.SQLEvent.sender_id).distinct().all()
            return [sender_id for (sender_id,) in sender_ids]

    def retrieve(self, sender_id: Text) -> Optional[DialogueStateTracker]:
        """Create a tracker from all previously stored events."""

        with self.session_scope() as session:
            query = session.query(self.SQLEvent)
            result = query.filter_by(sender_id=sender_id).all()
            events = [json.loads(event.data) for event in result]

            if self.domain and len(events) > 0:
                logger.debug("Recreating tracker from sender id '{}'".format(sender_id))

<<<<<<< HEAD
            return DialogueStateTracker.from_dict(sender_id, events, self.domain.slots)
        else:
            logger.debug(
                "Can't retrieve tracker matching "
                "sender id '{}' from SQL storage. "
                "Returning `None` instead.".format(sender_id)
            )
            return None
=======
                return DialogueStateTracker.from_dict(
                    sender_id, events, self.domain.slots
                )
            else:
                logger.debug(
                    "Can't retrieve tracker matching"
                    "sender id '{}' from SQL storage.  "
                    "Returning `None` instead.".format(sender_id)
                )
                return None
>>>>>>> 7d211d2e

    def save(self, tracker: DialogueStateTracker) -> None:
        """Update database with events from the current conversation."""

        if self.event_broker:
            self.stream_events(tracker)

        with self.session_scope() as session:
            # only store recent events
            events = self._additional_events(session, tracker)

            for event in events:
                data = event.as_dict()

                intent = data.get("parse_data", {}).get("intent", {}).get("name")
                action = data.get("name")
                timestamp = data.get("timestamp")

                # noinspection PyArgumentList
                session.add(
                    self.SQLEvent(
                        sender_id=tracker.sender_id,
                        type_name=event.type_name,
                        timestamp=timestamp,
                        intent_name=intent,
                        action_name=action,
                        data=json.dumps(data),
                    )
                )
            session.commit()

        logger.debug(
            "Tracker with sender_id '{}' "
            "stored to database".format(tracker.sender_id)
        )

    def _additional_events(
        self, session: "Session", tracker: DialogueStateTracker
    ) -> Iterator:
        """Return events from the tracker which aren't currently stored."""

        n_events = (
            session.query(self.SQLEvent.sender_id)
            .filter_by(sender_id=tracker.sender_id)
            .count()
            or 0
        )

        return itertools.islice(tracker.events, n_events, len(tracker.events))<|MERGE_RESOLUTION|>--- conflicted
+++ resolved
@@ -19,12 +19,8 @@
 
 if typing.TYPE_CHECKING:
     from sqlalchemy.engine.url import URL
-<<<<<<< HEAD
     from sqlalchemy.engine.base import Engine
-=======
-    from sqlalchemy.engine import Engine
     from sqlalchemy.orm import Session
->>>>>>> 7d211d2e
 
 logger = logging.getLogger(__name__)
 
@@ -481,32 +477,21 @@
         with self.session_scope() as session:
             query = session.query(self.SQLEvent)
             result = query.filter_by(sender_id=sender_id).all()
+
             events = [json.loads(event.data) for event in result]
 
             if self.domain and len(events) > 0:
                 logger.debug("Recreating tracker from sender id '{}'".format(sender_id))
-
-<<<<<<< HEAD
-            return DialogueStateTracker.from_dict(sender_id, events, self.domain.slots)
-        else:
-            logger.debug(
-                "Can't retrieve tracker matching "
-                "sender id '{}' from SQL storage. "
-                "Returning `None` instead.".format(sender_id)
-            )
-            return None
-=======
                 return DialogueStateTracker.from_dict(
                     sender_id, events, self.domain.slots
                 )
             else:
                 logger.debug(
-                    "Can't retrieve tracker matching"
-                    "sender id '{}' from SQL storage.  "
+                    "Can't retrieve tracker matching "
+                    "sender id '{}' from SQL storage. "
                     "Returning `None` instead.".format(sender_id)
                 )
                 return None
->>>>>>> 7d211d2e
 
     def save(self, tracker: DialogueStateTracker) -> None:
         """Update database with events from the current conversation."""
